--- conflicted
+++ resolved
@@ -1,13 +1,9 @@
 **6x6 dashboard SUDOKU game**
-<<<<<<< HEAD
-This is a FPOE course project for technologie software development career
+
+This is a FPOE course project for technology software development career.
 
 
 
 
 
-Univalle 2025.
-=======
-
-This is a FPOE course project for technology software development career.
->>>>>>> 3d38c692
+Univalle 2025.